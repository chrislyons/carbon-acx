from __future__ import annotations

<<<<<<< HEAD
from collections.abc import Iterable, Mapping, MutableMapping
from typing import Any
=======
from collections.abc import Iterable, Mapping
from typing import Any, Mapping, MutableMapping, Sequence
>>>>>>> 5abefb20
from dataclasses import dataclass
import datetime as _datetime_module
import os
from functools import lru_cache
from pathlib import Path

import pandas as pd
import yaml

from .schema import Activity, FeedbackLoop, LayerId

CONFIG_PATH = Path(__file__).parent / "config.yaml"

LAYER_ORDER = [layer.value for layer in LayerId]
ANNUAL_EMISSIONS_UNITS = {
    "quantity": "annual_emissions",
    "unit": "g_co2e",
    "label": "Annual emissions (g CO₂e)",
}
DEFAULT_GENERATED_AT = "1970-01-01T00:00:00+00:00"
GENERATED_AT_ENV = "ACX_GENERATED_AT"
datetime = _datetime_module.datetime
timezone = _datetime_module.timezone


@lru_cache(maxsize=1)
def _load_config() -> dict:
    if not CONFIG_PATH.exists():
        return {}
    data = yaml.safe_load(CONFIG_PATH.read_text(encoding="utf-8"))
    if data is None:
        return {}
    if not isinstance(data, dict):
        raise TypeError("Configuration must be a mapping")
    return data


def _resolve_generated_at(value: str | None = None) -> str:
    if value:
        return value
    env_value = os.getenv(GENERATED_AT_ENV)
    if env_value:
        return env_value
    return datetime.now(timezone.utc).isoformat()


def build_metadata(
    method: str,
    profile_ids: Iterable[str] | None = None,
    *,
    generated_at: str | None = None,
) -> dict:
    config = _load_config()
    requested_profile = config.get("default_profile")

    used_profiles: list[str] | None = None
    profile_value = requested_profile
    if profile_ids is not None:
        used_profiles = [str(profile_id) for profile_id in profile_ids if profile_id]
        if used_profiles:
            profile_value = ", ".join(used_profiles) if len(used_profiles) > 1 else used_profiles[0]
        else:
            profile_value = None

    metadata = {
        "generated_at": _resolve_generated_at(generated_at),
        "profile": profile_value,
        "method": method,
    }

    if used_profiles is not None:
        metadata["profile_resolution"] = {
            "requested": requested_profile,
            "used": used_profiles,
        }

    return metadata


def _coerce_optional(value: Any) -> float | None:
    if value is None:
        return None
    if isinstance(value, (int, float)):
        if pd.isna(value):
            return None
        return float(value)
    try:
        num = float(value)
    except (TypeError, ValueError):
        return None
    if pd.isna(num):
        return None
    return num


def _bounds(mean: float | None, low: float | None, high: float | None) -> dict:
    if mean is None:
        raise ValueError("Mean value is required for figure slices")
    payload = {"mean": mean}
    if low is not None:
        payload["low"] = low
    if high is not None:
        payload["high"] = high
    return payload


def _value_columns(frame: pd.DataFrame) -> list[str]:
    columns = ["annual_emissions_g"]
    for optional in ["annual_emissions_g_low", "annual_emissions_g_high"]:
        if optional in frame.columns:
            columns.append(optional)
    if "annual_emissions_g" not in frame.columns:
        raise KeyError("DataFrame missing required column: ['annual_emissions_g']")
    return columns


def _extract_values(row: pd.Series) -> dict | None:
    mean = _coerce_optional(row.get("annual_emissions_g"))
    if mean is None:
        return None
    low = None
    if "annual_emissions_g_low" in row.index:
        low = _coerce_optional(row.get("annual_emissions_g_low"))
    high = None
    if "annual_emissions_g_high" in row.index:
        high = _coerce_optional(row.get("annual_emissions_g_high"))
    return _bounds(mean, low, high)


def _normalise_category(value: Any) -> str:
    if value is None or (isinstance(value, float) and pd.isna(value)):
        return "uncategorized"
    return str(value)


def _normalise_layer(value: Any) -> str | None:
    if value is None or (isinstance(value, float) and pd.isna(value)):
        return None
    return str(value)


def _layer_rank(value: str | None) -> int:
    if value in LAYER_ORDER:
        return LAYER_ORDER.index(value)
    return len(LAYER_ORDER)


def _activity_label(activity: Activity | None, fallback_id: str) -> str:
    if activity is None:
        return fallback_id
    if activity.name:
        return activity.name
    return fallback_id


def _ensure_columns(df: pd.DataFrame, columns: list[str]) -> pd.DataFrame:
    missing = [col for col in columns if col not in df.columns]
    if missing:
        raise KeyError(f"DataFrame missing required columns: {missing}")
    return df


def slice_stacked(
    df: pd.DataFrame,
    reference_map: Mapping[tuple[str | None, str], tuple[list[str], list[int]]] | None = None,
) -> list[dict]:
    if df.empty:
        return []
    frame = _ensure_columns(
        df,
        [
            "annual_emissions_g",
            "activity_category",
            "layer_id",
        ],
    ).copy()
    frame["activity_category"] = frame["activity_category"].map(_normalise_category)
    frame["layer_id"] = frame["layer_id"].map(_normalise_layer)
    value_columns = _value_columns(frame)
    aggregated = (
        frame.groupby(["layer_id", "activity_category"], dropna=False)[value_columns]
        .sum(min_count=1)
        .reset_index()
    )
    aggregated["_layer_rank"] = aggregated["layer_id"].map(_layer_rank)
    aggregated = aggregated.sort_values(
        ["_layer_rank", "layer_id", "activity_category", "annual_emissions_g"],
        ascending=[True, True, True, False],
    )

    results: list[dict] = []
    for _, row in aggregated.iterrows():
        values = _extract_values(row)
        if values is None:
            continue
        layer = _normalise_layer(row.get("layer_id"))
        category = row["activity_category"]
        entry = {
            "layer_id": layer,
            "category": category,
            "values": values,
            "units": dict(ANNUAL_EMISSIONS_UNITS),
        }
        if reference_map is not None:
            payload = reference_map.get((layer, category))
            if payload:
                keys, indices = payload
                if keys:
                    entry["citation_keys"] = keys
                if indices:
                    entry["hover_reference_indices"] = indices
        results.append(entry)
    return results


@dataclass(frozen=True)
class BubblePoint:
    activity_id: str
    activity_name: str
    category: str | None
    layer_id: str | None
    values: dict
    units: dict[str, str]
    citation_keys: list[str] | None = None
    hover_reference_indices: list[int] | None = None


def slice_bubble(
    df: pd.DataFrame,
    reference_map: Mapping[tuple[str | None, str], tuple[list[str], list[int]]] | None = None,
) -> list[BubblePoint]:
    if df.empty:
        return []
    frame = _ensure_columns(
        df,
        [
            "activity_id",
            "activity_name",
            "activity_category",
            "annual_emissions_g",
            "layer_id",
        ],
    ).copy()
    frame["activity_name"] = frame.apply(
        lambda row: row["activity_name"] if row["activity_name"] else row["activity_id"],
        axis=1,
    )
    frame["activity_category"] = frame["activity_category"].map(_normalise_category)
    frame["layer_id"] = frame["layer_id"].map(_normalise_layer)

    value_columns = _value_columns(frame)
    aggregated = (
        frame.groupby(
            ["layer_id", "activity_id", "activity_name", "activity_category"],
            dropna=False,
        )[value_columns]
        .sum(min_count=1)
        .reset_index()
    )
    aggregated["_layer_rank"] = aggregated["layer_id"].map(_layer_rank)
    aggregated = aggregated.sort_values(
        [
            "_layer_rank",
            "layer_id",
            "activity_id",
            "activity_name",
            "annual_emissions_g",
        ],
        ascending=[True, True, True, True, False],
    )

    results: list[BubblePoint] = []
    for _, row in aggregated.iterrows():
        values = _extract_values(row)
        if values is None:
            continue
        layer = _normalise_layer(row.get("layer_id"))
        ref_keys: list[str] | None = None
        ref_indices: list[int] | None = None
        if reference_map is not None:
            activity_id = str(row["activity_id"])
            payload = reference_map.get((layer, activity_id))
            if payload:
                ref_keys, ref_indices = payload
        results.append(
            BubblePoint(
                activity_id=str(row["activity_id"]),
                activity_name=str(row["activity_name"]),
                category=row["activity_category"],
                layer_id=layer,
                values=values,
                units=dict(ANNUAL_EMISSIONS_UNITS),
                citation_keys=ref_keys,
                hover_reference_indices=ref_indices,
            )
        )
    return results


def _operation_label(entry: Mapping[str, object], fallback: str) -> str:
    if not isinstance(entry, Mapping):
        return fallback

    def _first_text(keys: tuple[str, ...]) -> str:
        for key in keys:
            value = entry.get(key)
            if value in (None, ""):
                continue
            text = str(value).strip()
            if text:
                return text
        return ""

    activity_label = _first_text(
        (
            "operation_activity_label",
            "operation_activity_name",
            "operation_activity_id",
        )
    )
    entity_label = _first_text(("operation_entity_name", "operation_asset_name"))
    if activity_label and entity_label:
        return f"{activity_label} ({entity_label})"
    return activity_label or entity_label or fallback


def _scale_values(values: Mapping[str, float], share: float) -> dict[str, float]:
    return {key: value * share for key, value in values.items()}


def slice_sankey(
    df: pd.DataFrame,
    reference_map: Mapping[tuple[str | None, str, str], tuple[list[str], list[int]]] | None = None,
) -> dict:
    if df.empty:
        return {"nodes": [], "links": []}
    frame = _ensure_columns(
        df,
        [
            "activity_id",
            "activity_name",
            "activity_category",
            "annual_emissions_g",
            "layer_id",
        ],
    ).copy()
    frame["activity_name"] = frame.apply(
        lambda row: row["activity_name"] if row["activity_name"] else row["activity_id"],
        axis=1,
    )
    frame["activity_category"] = frame["activity_category"].map(_normalise_category)
    frame["layer_id"] = frame["layer_id"].map(_normalise_layer)

    value_columns = _value_columns(frame)
    aggregated = (
        frame.groupby(
            ["layer_id", "activity_category", "activity_id", "activity_name"], dropna=False
        )[value_columns]
        .sum(min_count=1)
        .reset_index()
    )
    aggregated["_layer_rank"] = aggregated["layer_id"].map(_layer_rank)
    aggregated = aggregated.sort_values(
        [
            "_layer_rank",
            "layer_id",
            "activity_category",
            "activity_id",
            "activity_name",
            "annual_emissions_g",
        ],
        ascending=[True, True, True, True, True, False],
    )

    nodes: dict[tuple[str, str], dict] = {}
    two_stage_nodes: dict[str, dict] = {}
    two_stage_links: list[dict] = []

    def _ensure_node(kind: str, label: str) -> dict:
        key = (kind, label)
        if key not in nodes:
            nodes[key] = {"id": f"{kind}:{label}", "type": kind, "label": label}
        return nodes[key]

    def _ensure_two_stage_node(node_id: str, kind: str, label: str) -> dict:
        if node_id not in two_stage_nodes:
            two_stage_nodes[node_id] = {"id": node_id, "type": kind, "label": label}
        return two_stage_nodes[node_id]

    upstream_map: dict[tuple[str | None, str], list[Mapping[str, object]]] = {}
    if "upstream_chain" in df.columns:
        for _, raw_row in df.iterrows():
            layer = _normalise_layer(raw_row.get("layer_id"))
            activity_key = raw_row.get("activity_id")
            if activity_key in (None, ""):
                continue
            activity_id = str(activity_key)
            chain = raw_row.get("upstream_chain")
            if not isinstance(chain, list):
                continue
            entries: list[Mapping[str, object]] = []
            for entry in chain:
                if not isinstance(entry, Mapping):
                    continue
                share_value = entry.get("share")
                try:
                    share = float(share_value)
                except (TypeError, ValueError):
                    continue
                if share <= 0:
                    continue
                entry_copy = dict(entry)
                entry_copy["share"] = share
                entries.append(entry_copy)
            if entries:
                upstream_map[(layer, activity_id)] = entries
                if layer is not None:
                    upstream_map.setdefault((None, activity_id), entries)

    links: list[dict] = []
    for _, row in aggregated.iterrows():
        values = _extract_values(row)
        if values is None:
            continue
        layer = _normalise_layer(row.get("layer_id"))
        category_label = str(row["activity_category"])
        activity_label = str(row["activity_name"])
        activity_id = str(row["activity_id"])
        source = _ensure_node("category", category_label)
        target = _ensure_node("activity", activity_label)
        entry = {
            "source": source["id"],
            "target": target["id"],
            "activity_id": activity_id,
            "category": category_label,
            "layer_id": layer,
            "values": values,
            "units": dict(ANNUAL_EMISSIONS_UNITS),
        }
        if reference_map is not None:
            payload = reference_map.get((layer, category_label, activity_id))
            if payload:
                keys, indices = payload
                if keys:
                    entry["citation_keys"] = keys
                if indices:
                    entry["hover_reference_indices"] = indices
        links.append(entry)

        activity_node_id = target["id"]
        _ensure_two_stage_node(activity_node_id, "activity", activity_label)

        share_entries = upstream_map.get((layer, activity_id)) or upstream_map.get(
            (None, activity_id)
        )
        entries_list = [dict(item) for item in share_entries] if share_entries else []
        total_share = sum(float(item.get("share", 0.0)) for item in entries_list)
        residual = max(0.0, 1.0 - total_share)
        if residual > 1e-6:
            entries_list.append(
                {
                    "operation_id": f"direct:{activity_id}",
                    "operation_activity_label": "Direct emissions",
                    "share": residual,
                }
            )

        for operation_entry in entries_list:
            share_value = float(operation_entry.get("share", 0.0))
            if share_value <= 0:
                continue
            operation_key = str(
                operation_entry.get("operation_id") or f"direct:{activity_id}"
            )
            operation_label = _operation_label(operation_entry, operation_key)
            operation_node_id = f"operation:{operation_key}"
            _ensure_two_stage_node(operation_node_id, "operation", operation_label)
            link_values = _scale_values(values, share_value)
            two_stage_entry = {
                "source": operation_node_id,
                "target": activity_node_id,
                "activity_id": activity_id,
                "category": category_label,
                "layer_id": layer,
                "values": link_values,
                "units": dict(ANNUAL_EMISSIONS_UNITS),
                "operation_id": operation_key,
                "share": share_value,
            }
            if reference_map is not None:
                payload = reference_map.get((layer, category_label, activity_id))
                if payload:
                    keys, indices = payload
                    if keys:
                        two_stage_entry["citation_keys"] = keys
                    if indices:
                        two_stage_entry["hover_reference_indices"] = indices
            two_stage_links.append(two_stage_entry)

    ordered_nodes = [node for _, node in sorted(nodes.items(), key=lambda item: item[1]["id"])]
    links.sort(
        key=lambda item: (
            item.get("layer_id") or "",
            item.get("category") or "",
            item.get("activity_id") or "",
        )
    )

    two_stage_nodes_sorted = sorted(
        two_stage_nodes.values(),
        key=lambda item: (0 if item.get("type") == "operation" else 1, item.get("label", "")),
    )
    two_stage_links.sort(
        key=lambda item: (
            item.get("layer_id") or "",
            item.get("category") or "",
            item.get("activity_id") or "",
            item.get("operation_id") or "",
        )
    )

    payload = {"nodes": ordered_nodes, "links": links}
    if two_stage_links:
        payload["modes"] = {
            "civilian": {"nodes": ordered_nodes, "links": links},
            "two_stage": {"nodes": two_stage_nodes_sorted, "links": two_stage_links},
        }
    return payload


def slice_feedback(
    loops: Sequence[FeedbackLoop],
    activities: Mapping[str, Activity],
    df: pd.DataFrame | None = None,
) -> dict:
    if not loops:
        return {"nodes": [], "links": []}

    activity_totals: dict[str, float] = {}
    activity_layers: dict[str, str | None] = {}
    if df is not None and not df.empty:
        if {"activity_id", "annual_emissions_g"}.issubset(df.columns):
            grouped = (
                df.groupby("activity_id")[["annual_emissions_g"]]
                .sum(min_count=1)
                .reset_index()
            )
            for _, row in grouped.iterrows():
                activity_id = str(row.get("activity_id"))
                if not activity_id or activity_id == "nan":
                    continue
                value = row.get("annual_emissions_g")
                if value is None or (isinstance(value, float) and pd.isna(value)):
                    continue
                activity_totals[activity_id] = float(value)
        if {"activity_id", "layer_id"}.issubset(df.columns):
            for _, row in df.iterrows():
                activity_key = row.get("activity_id")
                if activity_key in (None, ""):
                    continue
                activity_layers[str(activity_key)] = _normalise_layer(row.get("layer_id"))

    nodes: dict[tuple[str, str], dict] = {}
    links: list[dict] = []

    def ensure_node(activity_id: str, role: str) -> dict:
        key = (role, activity_id)
        node = nodes.get(key)
        if node is not None:
            return node
        activity = activities.get(activity_id)
        label = _activity_label(activity, activity_id)
        layer = activity_layers.get(activity_id)
        if layer is None and activity is not None:
            layer_value = getattr(activity.layer_id, "value", activity.layer_id)
            layer = str(layer_value) if layer_value is not None else None
        node_type = "category" if role == "source" else "activity"
        node = {
            "id": f"{role}:{activity_id}",
            "label": label,
            "type": node_type,
            "layer_id": layer,
            "activity_id": activity_id,
        }
        nodes[key] = node
        return node

    for loop in loops:
        trigger_id = loop.trigger_activity_id
        response_id = loop.response_activity_id
        if not trigger_id or not response_id:
            continue
        strength = float(loop.strength) if loop.strength is not None else 0.0
        magnitude = abs(strength)
        trigger_total = activity_totals.get(trigger_id)
        if trigger_total is not None and trigger_total != 0:
            magnitude = abs(trigger_total) * abs(strength)
        if magnitude <= 0:
            continue

        trigger_node = ensure_node(trigger_id, "source")
        response_node = ensure_node(response_id, "target")

        link: dict[str, object] = {
            "source": trigger_node["id"],
            "target": response_node["id"],
            "values": {"mean": magnitude},
            "citation_keys": [loop.source_id] if loop.source_id else None,
            "metadata": {
                "loop_id": loop.loop_id,
                "sign": loop.sign,
                "lag_years": loop.lag_years,
                "strength": strength,
                "notes": loop.notes,
            },
        }
        links.append(link)

    return {"nodes": list(nodes.values()), "links": links}


def invalidate_cache() -> None:
    _load_config.cache_clear()


__all__ = [
    "BubblePoint",
    "build_metadata",
    "DEFAULT_GENERATED_AT",
    "trim_figure_payload",
    "invalidate_cache",
    "slice_bubble",
    "slice_feedback",
    "slice_sankey",
    "slice_stacked",
]


def trim_figure_payload(payload: Mapping[str, Any]) -> dict[str, Any]:
    """Return a copy of ``payload`` without defaulted or derived metadata.

    Figure metadata is embedded in static JSON artefacts, so trimming redundant
    values can significantly reduce their size.  The resulting payload keeps the
    fields required by the Dash client while removing:

    * ``references`` and ``layer_references`` — the formatted reference text is
      available on demand via :mod:`calc.citations` and duplicated in the
      downloadable ``*_refs.txt`` artefacts.
    * ``generated_at`` when it matches the compile-time default timestamp.
    * ``profile`` when it resolves to the configured default profile.
    * ``profile_resolution`` when it collapses to the default profile.
    """

    trimmed: MutableMapping[str, Any] = dict(payload)

    trimmed.pop("references", None)
    trimmed.pop("layer_references", None)

    generated_at = trimmed.get("generated_at")
    if generated_at == DEFAULT_GENERATED_AT:
        trimmed.pop("generated_at", None)

    default_profile = _load_config().get("default_profile")
    profile_value = trimmed.get("profile")
    if not profile_value or profile_value == default_profile:
        trimmed.pop("profile", None)

    profile_resolution = trimmed.get("profile_resolution")
    if isinstance(profile_resolution, Mapping):
        used = profile_resolution.get("used")
        requested = profile_resolution.get("requested")

        is_iterable = isinstance(used, Iterable) and not isinstance(used, (str, bytes))
        used_values = [str(value) for value in used] if is_iterable else []
        if not used_values:
            trimmed.pop("profile_resolution", None)
        else:
            requested_value = str(requested) if requested else None
            if requested_value == default_profile and used_values == [default_profile]:
                trimmed.pop("profile_resolution", None)
            elif not requested_value:
                trimmed["profile_resolution"] = {"used": used_values}
            else:
                trimmed["profile_resolution"] = {
                    "requested": requested_value,
                    "used": used_values,
                }
    elif "profile_resolution" in trimmed:
        trimmed.pop("profile_resolution", None)

    return dict(trimmed)<|MERGE_RESOLUTION|>--- conflicted
+++ resolved
@@ -1,12 +1,7 @@
 from __future__ import annotations
 
-<<<<<<< HEAD
 from collections.abc import Iterable, Mapping, MutableMapping
 from typing import Any
-=======
-from collections.abc import Iterable, Mapping
-from typing import Any, Mapping, MutableMapping, Sequence
->>>>>>> 5abefb20
 from dataclasses import dataclass
 import datetime as _datetime_module
 import os
